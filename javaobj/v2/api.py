#!/usr/bin/env python3
"""
Definition of the object transformer API

:authors: Thomas Calmant
:license: Apache License 2.0
:version: 0.4.0
:status: Alpha

..

    Copyright 2019 Thomas Calmant

    Licensed under the Apache License, Version 2.0 (the "License");
    you may not use this file except in compliance with the License.
    You may obtain a copy of the License at

        http://www.apache.org/licenses/LICENSE-2.0

    Unless required by applicable law or agreed to in writing, software
    distributed under the License is distributed on an "AS IS" BASIS,
    WITHOUT WARRANTIES OR CONDITIONS OF ANY KIND, either express or implied.
    See the License for the specific language governing permissions and
    limitations under the License.
"""

from __future__ import absolute_import

from typing import Optional

from .beans import JavaClassDesc, JavaInstance
from .stream import DataStreamReader
from ..constants import TypeCode

# ------------------------------------------------------------------------------

# Module version
__version_info__ = (0, 4, 0)
__version__ = ".".join(str(x) for x in __version_info__)

# Documentation strings format
__docformat__ = "restructuredtext en"

# ------------------------------------------------------------------------------


class ObjectTransformer:
    """
    Representation of an object transformer
    """

    def create_instance(self, classdesc):
        # type: (JavaClassDesc) -> Optional[JavaInstance]
        """
        Transforms a parsed Java object into a Python object.

        The result must be a JavaInstance bean, or None if the transformer
        doesn't support this kind of instance.

        :param classdesc: The description of a Java class
        :return: The Python form of the object, or the original JavaObject
        """
        return None

    def load_array(self, reader, type_code, size):
        # type: (DataStreamReader, TypeCode, int) -> Optional[list]
        """
        Loads and returns the content of a Java array, if possible.

        The result of this method must be the content of the array, i.e. a list
        or an array. It will be stored in a JavaArray bean created by the
        parser.

        This method must return None if it can't handle the array.

        :param reader: The data stream reader
        :param type_code: Type of the elements of the array
        :param size: Number of elements in the array
        """
        return None
<<<<<<< HEAD
        
    def load_custom_writeObject(self, parser, reader, name):
=======

    def load_custom_writeObject(self, parser, reader, name):
        # type: (JavaStreamParser, DataStreamReader, str) -> Optional[list]
>>>>>>> 776e8946
        """
        Reads content stored from a custom writeObject.

        This method is called only if the class description has both the
        ``SC_SERIALIZABLE`` and ``SC_WRITE_METHOD`` flags set.

        The stream parsing will stop and fail if this method returns None.

        :param parser: The JavaStreamParser in use
        :param reader: The data stream reader
        :param name: The class description name
        :return: An array with the parsed fields or None
        """
        return None<|MERGE_RESOLUTION|>--- conflicted
+++ resolved
@@ -78,14 +78,9 @@
         :param size: Number of elements in the array
         """
         return None
-<<<<<<< HEAD
-        
-    def load_custom_writeObject(self, parser, reader, name):
-=======
 
     def load_custom_writeObject(self, parser, reader, name):
-        # type: (JavaStreamParser, DataStreamReader, str) -> Optional[list]
->>>>>>> 776e8946
+        # type: (JavaStreamParser, DataStreamReader, str) -> Optional[JavaClassDesc]
         """
         Reads content stored from a custom writeObject.
 
@@ -97,6 +92,6 @@
         :param parser: The JavaStreamParser in use
         :param reader: The data stream reader
         :param name: The class description name
-        :return: An array with the parsed fields or None
+        :return: A JavaClassDesc instance or None
         """
         return None